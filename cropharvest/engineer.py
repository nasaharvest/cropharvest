from pathlib import Path
from datetime import datetime, timedelta
import geopandas
from dataclasses import dataclass
from fnmatch import fnmatch
import numpy as np
import pandas as pd
import xarray as xr
import rasterio
from rasterio import mask
from tqdm import tqdm
import warnings
import h5py

from sklearn.metrics import roc_auc_score, f1_score

<<<<<<< HEAD
from cropharvest.bands import STATIC_BANDS, DYNAMIC_BANDS
from cropharvest.columns import RequiredColumns, NullableColumns, EngColumns
from cropharvest.boundingbox import BBox
from cropharvest.config import (
=======
from cropharvest.bands import STATIC_BANDS, DYNAMIC_BANDS, BANDS, RAW_BANDS, REMOVED_BANDS
from cropharvest.columns import RequiredColumns, NullableColumns
from .config import (
>>>>>>> 549181d1
    EXPORT_END_DAY,
    EXPORT_END_MONTH,
    LABELS_FILENAME,
    DAYS_PER_TIMESTEP,
    DEFAULT_NUM_TIMESTEPS,
    TEST_REGIONS,
    TEST_DATASETS,
    DATAFOLDER_PATH,
    FEATURES_FILEPATH,
    EO_FILEPATH,
    TEST_EO_FILEPATH,
    ARRAYS_FILEPATH,
    TEST_FEATURES_FILEPATH,
)
from cropharvest.utils import load_normalizing_dict, filter_geojson

from typing import cast, Optional, Dict, Union, Tuple, List, Sequence


@dataclass
class DataInstance:

    dataset: str
    label_lat: float
    label_lon: float
    instance_lat: float
    instance_lon: float
    array: np.ndarray
    is_crop: int
    year: int
    source_tif_file: str
    label: Optional[str] = None

    @property
    def attrs(self) -> Dict:
        attrs: Dict = {}
        for key, _ in self.__annotations__.items():
            val = self.__getattribute__(key)
            if (key != "array") and (val is not None):
                attrs[key] = val
        return attrs


MISSING_DATA = -1


@dataclass
class TestInstance:
    x: Optional[np.ndarray]
    y: np.ndarray  # 1 is positive, 0 is negative and -1 (MISSING_DATA) is no label
    lats: np.ndarray
    lons: np.ndarray

    @property
    def datasets(self) -> Dict[str, np.ndarray]:
        ds: Dict = {}
        for key, _ in self.__annotations__.items():
            val = self.__getattribute__(key)
            ds[key] = val
        return ds

    @classmethod
    def load_from_h5(cls, h5: h5py.File):
        x = h5.get("x")[:]
        return cls(x=x, y=h5.get("y")[:], lats=h5.get("lats")[:], lons=h5.get("lons")[:])

    @classmethod
    def load_from_nc(cls, filepaths: Union[Path, List[Path]]) -> Tuple:

        y: List[np.ndarray] = []
        preds: List[np.ndarray] = []
        lats: List[np.ndarray] = []
        lons: List[np.ndarray] = []

        if isinstance(filepaths, Path):
            filepaths = [filepaths]

        return_preds = True
        for filepath in filepaths:
            ds = xr.load_dataset(filepath)
            if "preds" not in ds:
                return_preds = False

            lons_np, lats_np = np.meshgrid(ds.lon.values, ds.lat.values)
            flat_lats, flat_lons = lats_np.reshape(-1), lons_np.reshape(-1)

            y_np = ds["ground_truth"].values
            flat_y = y_np.reshape(y_np.shape[0] * y_np.shape[1])

            # the Togo dataset is not a meshgrid, so will have plenty of NaN values
            # so we remove them
            not_nan = ~np.isnan(flat_y)
            lats.append(flat_lats[not_nan])
            lons.append(flat_lons[not_nan])
            y.append(flat_y[not_nan])

            if return_preds:
                preds_np = ds["preds"].values
                flat_preds = preds_np.reshape(preds_np.shape[0] * preds_np.shape[1])
                preds.append(flat_preds[not_nan])

        return (
            cls(x=None, y=np.concatenate(y), lats=np.concatenate(lats), lons=np.concatenate(lons)),
            np.concatenate(preds) if return_preds else None,
        )

    def evaluate_predictions(self, preds: np.ndarray) -> Dict[str, float]:
        assert len(preds) == len(
            self.y
        ), f"Expected preds to have length {len(self.y)}, got {len(preds)}"
        y_no_missing = self.y[self.y != MISSING_DATA]
        preds_no_missing = preds[self.y != MISSING_DATA]

        if (len(y_no_missing) == 0) or (len(np.unique(y_no_missing)) == 1):
            print(
                "This TestInstance only has one class in the ground truth "
                "or no non-missing values (this may happen if a test-instance is sliced). "
                "Metrics will be ill-defined, and should be calculated for "
                "all TestInstances together"
            )
            return {"num_samples": len(y_no_missing)}

        binary_preds = preds_no_missing > 0.5

        intersection = np.logical_and(binary_preds, y_no_missing)
        union = np.logical_or(binary_preds, y_no_missing)
        return {
            "auc_roc": roc_auc_score(y_no_missing, preds_no_missing),
            "f1_score": f1_score(y_no_missing, binary_preds),
            "iou": np.sum(intersection) / np.sum(union),
            "num_samples": len(y_no_missing),
        }

    def to_xarray(self, preds: Optional[np.ndarray] = None) -> xr.Dataset:
        data_dict: Dict[str, np.ndarray] = {"lat": self.lats, "lon": self.lons}
        # the first idx is the y labels
        data_dict["ground_truth"] = self.y
        if preds is not None:
            data_dict["preds"] = preds
        return pd.DataFrame(data=data_dict).set_index(["lat", "lon"]).to_xarray()

    def __getitem__(self, sliced):
        return TestInstance(
            x=self.x[sliced] if self.x is not None else None,
            y=self.y[sliced],
            lats=self.lats[sliced],
            lons=self.lons[sliced],
        )

    def __len__(self) -> int:
        return self.y.shape[0]


class Engineer:
<<<<<<< HEAD
    def __init__(self) -> None:
=======
    """
    This engineer creates features with BANDS defined in bands.py.
    If the engineer changes, the bands there will need to change as
    well.
    """

    def __init__(self, data_folder: Path = DATAFOLDER_PATH) -> None:
        self.data_folder = data_folder
        self.eo_files = data_folder / "eo_data"
        self.test_eo_files = data_folder / "test_eo_data"
>>>>>>> 549181d1

        self.labels = self.load_labels()
        FEATURES_FILEPATH.mkdir(exist_ok=True)
        ARRAYS_FILEPATH.mkdir(exist_ok=True)
        TEST_FEATURES_FILEPATH.mkdir(exist_ok=True)

        self.norm_interim: Dict[str, Union[np.ndarray, int]] = {"n": 0}

    @staticmethod
    def load_labels(root=DATAFOLDER_PATH) -> geopandas.GeoDataFrame:
        labels = geopandas.read_file(root / LABELS_FILENAME)
        labels[RequiredColumns.EXPORT_END_DATE] = pd.to_datetime(
            labels[RequiredColumns.EXPORT_END_DATE]
        ).dt.date
        labels[EngColumns.FEATURES_FILENAME] = (
            "lat="
            + labels[RequiredColumns.LAT].round(8).astype(str)
            + "_lon="
            + labels[RequiredColumns.LON].round(8).astype(str)
            + "_date="
            + labels[RequiredColumns.EXPORT_END_DATE].astype(str)
        )
        labels[EngColumns.FEATURES_PATH] = (
            str(ARRAYS_FILEPATH) + "/" + labels[EngColumns.FEATURES_FILENAME]
        )
        labels[EngColumns.EXISTS] = np.vectorize(lambda p: Path(p).exists())(
            labels[EngColumns.FEATURES_PATH]
        )
        return labels

    @staticmethod
    def distance_from_degrees(lat1: float, lon1: float, lat2: float, lon2: float) -> float:
        """
        haversince formula, inspired by:
        https://stackoverflow.com/questions/41336756/find-the-closest-latitude-and-longitude/41337005
        """
        p = 0.017453292519943295
        a = (
            0.5
            - np.cos((lat2 - lat1) * p) / 2
            + np.cos(lat1 * p) * np.cos(lat2 * p) * (1 - np.cos((lon2 - lon1) * p)) / 2
        )
        return 12742 * np.arcsin(np.sqrt(a))

    @staticmethod
    def distance_point_from_center(lat_idx: int, lon_idx: int, tif) -> int:
        x_dist = np.abs((len(tif.x) - 1) / 2 - lon_idx)
        y_dist = np.abs((len(tif.y) - 1) / 2 - lat_idx)
        return x_dist + y_dist

    @staticmethod
    def find_nearest(array, value: float) -> Tuple[float, int]:
        array = np.asarray(array)
        idx = (np.abs(array - value)).argmin()
        return array[idx], idx

    @staticmethod
    def load_tif(
        filepath: Path, start_date: datetime, num_timesteps: Optional[int] = DEFAULT_NUM_TIMESTEPS
    ) -> Tuple[xr.DataArray, float]:
        r"""
        The sentinel files exported from google earth have all the timesteps
        concatenated together. This function loads a tif files and splits the
        timesteps

        Returns: The loaded xr.DataArray, and the average slope (used for filling nan slopes)
        """
        da = xr.open_rasterio(filepath).rename("FEATURES")
        da_split_by_time: List[xr.DataArray] = []

        bands_per_timestep = len(DYNAMIC_BANDS)
        num_bands = len(da.band)
        num_dynamic_bands = num_bands - len(STATIC_BANDS)

        assert num_dynamic_bands % bands_per_timestep == 0
        if num_timesteps is None:
            num_timesteps = num_dynamic_bands // bands_per_timestep

        static_data = da.isel(band=slice(num_bands - len(STATIC_BANDS), num_bands))
        average_slope = np.nanmean(static_data.values[STATIC_BANDS.index("slope"), :, :])

        for timestep in range(num_timesteps):
            time_specific_da = da.isel(
                band=slice(timestep * bands_per_timestep, (timestep + 1) * bands_per_timestep)
            )
            time_specific_da = xr.concat([time_specific_da, static_data], "band")
            time_specific_da["band"] = range(bands_per_timestep + len(STATIC_BANDS))
            da_split_by_time.append(time_specific_da)

        timesteps = [
            start_date + timedelta(days=DAYS_PER_TIMESTEP) * i
            for i in range(len(da_split_by_time))
        ]

        dynamic_data = xr.concat(da_split_by_time, pd.Index(timesteps, name="time"))
        dynamic_data.attrs["band_descriptions"] = BANDS

        return dynamic_data, average_slope

    def update_normalizing_values(self, array: np.ndarray) -> None:
        # given an input array of shape [timesteps, bands]
        # update the normalizing dict
        # https://en.wikipedia.org/wiki/Algorithms_for_calculating_variance
        # https://www.johndcook.com/blog/standard_deviation/
        num_bands = array.shape[1]

        # initialize
        if "mean" not in self.norm_interim:
            self.norm_interim["mean"] = np.zeros(num_bands)
            self.norm_interim["M2"] = np.zeros(num_bands)

        for time_idx in range(array.shape[0]):
            self.norm_interim["n"] += 1

            x = array[time_idx, :]

            delta = x - self.norm_interim["mean"]
            self.norm_interim["mean"] += delta / self.norm_interim["n"]
            self.norm_interim["M2"] += delta * (x - self.norm_interim["mean"])

    def calculate_normalizing_dict(self) -> Optional[Dict[str, np.ndarray]]:

        if "mean" not in self.norm_interim:
            print("No normalizing dict calculated! Make sure to call update_normalizing_values")
            return None

        variance = self.norm_interim["M2"] / (self.norm_interim["n"] - 1)
        std = np.sqrt(variance)
        return {"mean": cast(np.ndarray, self.norm_interim["mean"]), "std": cast(np.ndarray, std)}

    @staticmethod
    def adjust_normalizing_dict(
        dicts: Sequence[Tuple[int, Optional[Dict[str, np.ndarray]]]]
    ) -> Optional[Dict[str, np.ndarray]]:

        for _, single_dict in dicts:
            if single_dict is None:
                return None

        dicts = cast(Sequence[Tuple[int, Dict[str, np.ndarray]]], dicts)

        new_total = sum([x[0] for x in dicts])

        new_mean = sum([single_dict["mean"] * length for length, single_dict in dicts]) / new_total

        new_variance = (
            sum(
                [
                    (single_dict["std"] ** 2 + (single_dict["mean"] - new_mean) ** 2) * length
                    for length, single_dict in dicts
                ]
            )
            / new_total
        )

        return {"mean": cast(np.ndarray, new_mean), "std": cast(np.ndarray, np.sqrt(new_variance))}

    @staticmethod
    def calculate_ndvi(input_array: np.ndarray) -> np.ndarray:
        r"""
        Given an input array of shape [timestep, bands] or [batches, timesteps, shapes]
        where bands == len(bands), returns an array of shape
        [timestep, bands + 1] where the extra band is NDVI,
        (b08 - b04) / (b08 + b04)
        """
        band_1, band_2 = "B8", "B4"

        num_dims = len(input_array.shape)
        if num_dims == 2:
            band_1_np = input_array[:, BANDS.index(band_1)]
            band_2_np = input_array[:, BANDS.index(band_2)]
        elif num_dims == 3:
            band_1_np = input_array[:, :, BANDS.index(band_1)]
            band_2_np = input_array[:, :, BANDS.index(band_2)]
        else:
            raise ValueError(f"Expected num_dims to be 2 or 3 - got {num_dims}")

        with warnings.catch_warnings():
            warnings.filterwarnings("ignore", message="invalid value encountered in true_divide")
            # suppress the following warning
            # RuntimeWarning: invalid value encountered in true_divide
            # for cases where near_infrared + red == 0
            # since this is handled in the where condition
            ndvi = np.where(
                (band_1_np + band_2_np) > 0, (band_1_np - band_2_np) / (band_1_np + band_2_np), 0
            )
        return np.append(input_array, np.expand_dims(ndvi, -1), axis=-1)

    @staticmethod
    def fillna(array: np.ndarray, average_slope: float) -> Optional[np.ndarray]:
        r"""
        Given an input array of shape [timesteps, BANDS]
        fill NaN values with the mean of each band across the timestep
        The slope values may all be nan so average_slope is manually passed
        """
        num_dims = len(array.shape)
        if num_dims == 2:
            bands_index = 1
            mean_per_band = np.nanmean(array, axis=0)
        elif num_dims == 3:
            bands_index = 2
            mean_per_band = np.nanmean(np.nanmean(array, axis=0), axis=0)
        else:
            raise ValueError(f"Expected num_dims to be 2 or 3 - got {num_dims}")

        assert array.shape[bands_index] == len(BANDS)

        if np.isnan(mean_per_band).any():
            if (sum(np.isnan(mean_per_band)) == bands_index) & (
                np.isnan(mean_per_band[BANDS.index("slope")]).all()
            ):
                mean_per_band[BANDS.index("slope")] = average_slope
                assert not np.isnan(mean_per_band).any()
            else:
                return None
        for i in range(array.shape[bands_index]):
            if num_dims == 2:
                array[:, i] = np.nan_to_num(array[:, i], nan=mean_per_band[i])
            elif num_dims == 3:
                array[:, :, i] = np.nan_to_num(array[:, :, i], nan=mean_per_band[i])
        return array

    @staticmethod
    def remove_bands(array: np.ndarray) -> np.ndarray:
        """
        Expects the input to be of shape [timesteps, bands] or
        [batches, timesteps, bands]
        """
        num_dims = len(array.shape)
        error_message = f"Expected num_dims to be 2 or 3 - got {num_dims}"
        if num_dims == 2:
            bands_index = 1
        elif num_dims == 3:
            bands_index = 2
        else:
            raise ValueError(error_message)

        indices_to_remove: List[int] = []
        for band in REMOVED_BANDS:
            indices_to_remove.append(RAW_BANDS.index(band))
        indices_to_keep = [
            i for i in range(array.shape[bands_index]) if i not in indices_to_remove
        ]
        if num_dims == 2:
            return array[:, indices_to_keep]
        elif num_dims == 3:
            return array[:, :, indices_to_keep]
        else:
            # Unreachable code logically but mypy does not see it this way
            raise ValueError(error_message)

    @staticmethod
    def process_test_file(
        path_to_file: Path, start_date: datetime
    ) -> Tuple[np.ndarray, np.ndarray, np.ndarray]:
        da, slope = Engineer.load_tif(path_to_file, start_date=start_date)

        # Process remote sensing data
        x_np = da.values
        x_np = x_np.reshape(x_np.shape[0], x_np.shape[1], x_np.shape[2] * x_np.shape[3])
        x_np = np.moveaxis(x_np, -1, 0)
        x_np = Engineer.calculate_ndvi(x_np)
        x_np = Engineer.remove_bands(x_np)
        final_x = Engineer.fillna(x_np, slope)
        if final_x is None:
            raise RuntimeError(
                "fillna on the test instance returned None; "
                "does the test instance contain NaN only bands?"
            )

        # Get lat lons
        lon, lat = np.meshgrid(da.x.values, da.y.values)
        flat_lat, flat_lon = (
            np.squeeze(lat.reshape(-1, 1), -1),
            np.squeeze(lon.reshape(-1, 1), -1),
        )
        return final_x, flat_lat, flat_lon

    def process_test_file_with_region(
        self, path_to_file: Path, id_in_region: int
    ) -> Tuple[str, TestInstance]:
        id_components = path_to_file.name.split("_")
        crop, end_year = id_components[1], id_components[2]
        identifier = "_".join(id_components[:4])
        identifier_plus_idx = f"{identifier}_{id_in_region}"
        start_date = datetime(int(end_year), EXPORT_END_MONTH, EXPORT_END_DAY) - timedelta(
            days=DEFAULT_NUM_TIMESTEPS * DAYS_PER_TIMESTEP
        )

        final_x, flat_lat, flat_lon = Engineer.process_test_file(
            path_to_file, start_date=start_date
        )

        # finally, we need to calculate the mask
        region_bbox = TEST_REGIONS[identifier]
        relevant_indices = self.labels.apply(
            lambda x: (
                region_bbox.contains(x[RequiredColumns.LAT], x[RequiredColumns.LON])
                and (x[RequiredColumns.EXPORT_END_DATE].year == int(end_year))
            ),
            axis=1,
        )
        relevant_rows = self.labels[relevant_indices]
        positive_geoms = relevant_rows[relevant_rows[NullableColumns.LABEL] == crop][
            RequiredColumns.GEOMETRY
        ].tolist()
        negative_geoms = relevant_rows[relevant_rows[NullableColumns.LABEL] != crop][
            RequiredColumns.GEOMETRY
        ].tolist()

        with rasterio.open(path_to_file) as src:
            # the mask is True outside shapes, and False inside shapes. We want the opposite
            positive, _, _ = mask.raster_geometry_mask(src, positive_geoms, crop=False)
            negative, _, _ = mask.raster_geometry_mask(src, negative_geoms, crop=False)
        # reverse the booleans so that 1 = in the
        positive = (~positive.reshape(positive.shape[0] * positive.shape[1])).astype(int)
        negative = (~negative.reshape(negative.shape[0] * negative.shape[1])).astype(int) * -1
        y = positive + negative

        # swap missing and negative values, since this will be easier to use in the future
        negative = y == -1
        missing = y == 0
        y[negative] = 0
        y[missing] = MISSING_DATA
        assert len(y) == final_x.shape[0]

        return identifier_plus_idx, TestInstance(x=final_x, y=y, lats=flat_lat, lons=flat_lon)

    def process_single_file(
        self,
        row: pd.Series,
        num_timesteps: int = DEFAULT_NUM_TIMESTEPS,
    ) -> Optional[DataInstance]:
        start_date = row[RequiredColumns.EXPORT_END_DATE] - timedelta(
            days=num_timesteps * DAYS_PER_TIMESTEP
        )

        tif_slope_tuples = [
            self.load_tif(filepath, start_date=start_date)
            for filepath in row[EngColumns.TIF_FILEPATHS]
        ]
        if len(tif_slope_tuples) == 1:
            tif, average_slope = tif_slope_tuples[0]

            closest_lon, _ = self.find_nearest(tif.x, row[RequiredColumns.LON])
            closest_lat, _ = self.find_nearest(tif.y, row[RequiredColumns.LAT])

            labelled_np = tif.sel(x=closest_lon).sel(y=closest_lat).values
            tif_file = row[EngColumns.TIF_FILEPATHS][0].name

        else:
            min_distance_from_point = np.inf
            min_distance_from_center = np.inf
            for i, tif_slope_tuple in enumerate(tif_slope_tuples):
                tif, slope = tif_slope_tuple
                lon, lon_idx = self.find_nearest(tif.x, row[RequiredColumns.LON])
                lat, lat_idx = self.find_nearest(tif.y, row[RequiredColumns.LAT])
                distance_from_point = self.distance_from_degrees(
                    row[RequiredColumns.LAT], row[RequiredColumns.LON], lat, lon
                )
                distance_from_center = self.distance_point_from_center(lat_idx, lon_idx, tif)
                if (distance_from_point < min_distance_from_point) or (
                    distance_from_point == min_distance_from_point
                    and distance_from_center < min_distance_from_center
                ):
                    closest_lon = lon
                    closest_lat = lat
                    min_distance_from_center = distance_from_center
                    min_distance_from_point = distance_from_point

                    labelled_np = tif.sel(x=lon).sel(y=lat).values
                    average_slope = slope
                    tif_file = row[EngColumns.TIF_FILEPATHS][i].name

        labelled_np = self.calculate_ndvi(labelled_np)
        labelled_np = self.remove_bands(labelled_np)

        labelled_array = self.fillna(labelled_np, average_slope=average_slope)
        if labelled_array is None:
            return None

        if not row[RequiredColumns.IS_TEST]:
            self.update_normalizing_values(labelled_array)

        return DataInstance(
            label_lat=row[RequiredColumns.LAT],
            label_lon=row[RequiredColumns.LON],
            instance_lat=closest_lat,
            instance_lon=closest_lon,
            array=labelled_array,
            is_crop=row[RequiredColumns.IS_CROP],
            label=row[NullableColumns.LABEL],
            dataset=row[RequiredColumns.DATASET],
            year=start_date.year,
            source_tif_file=tif_file,
        )

    def create_h5_test_instances(
        self,
    ) -> None:
        for region_identifier, _ in TEST_REGIONS.items():
            all_region_files = list(TEST_EO_FILEPATH.glob(f"{region_identifier}*.tif"))
            if len(all_region_files) == 0:
                print(f"No downloaded files for {region_identifier}")
                continue
            for region_idx, filepath in enumerate(all_region_files):
                instance_name, test_instance = self.process_test_file_with_region(
                    filepath, region_idx
                )
                if test_instance is not None:
                    hf = h5py.File(TEST_FEATURES_FILEPATH / f"{instance_name}.h5", "w")

                    for key, val in test_instance.datasets.items():
                        hf.create_dataset(key, data=val)
                    hf.close()

        for _, dataset in TEST_DATASETS.items():
            x: List[np.ndarray] = []
            y: List[int] = []
            lats: List[float] = []
            lons: List[float] = []
            relevant_labels = self.labels[self.labels[RequiredColumns.DATASET] == dataset]

            relevant_labels[EngColumns.TIF_FILEPATHS] = self.match_labels_to_tifs(relevant_labels)
            tifs_found = relevant_labels[EngColumns.TIF_FILEPATHS].str.len() > 0
            labels_with_tifs = relevant_labels.loc[tifs_found]

            for _, row in tqdm(labels_with_tifs.iterrows()):
                instance = self.process_single_file(row)
                if instance is not None:
                    x.append(instance.array)
                    y.append(instance.is_crop)
                    lats.append(instance.label_lat)
                    lons.append(instance.label_lon)

            # then, combine the instances into a test instance
            test_instance = TestInstance(np.stack(x), np.stack(y), np.stack(lats), np.stack(lons))
            hf = h5py.File(TEST_FEATURES_FILEPATH / f"{dataset}.h5", "w")
            for key, val in test_instance.datasets.items():
                hf.create_dataset(key, data=val)
            hf.close()

    @staticmethod
    def generate_bbox_from_paths(filepath: Path) -> Dict[Path, BBox]:
        return {
            p: BBox.from_eo_tif_file(p)
            for p in tqdm(filepath.glob("**/*.tif"), desc="Generating BoundingBoxes from paths")
        }

    @staticmethod
    def get_tif_paths(path_to_bbox, lat, lon, end_date, pbar):
        candidate_paths = []
        for p, bbox in path_to_bbox.items():
            if bbox.contains(lat, lon) and fnmatch(p.stem, f"*dates=*_{end_date}*"):
                candidate_paths.append(p)
        pbar.update(1)
        return candidate_paths

    @classmethod
    def match_labels_to_tifs(cls, labels: geopandas.GeoDataFrame) -> pd.Series:
        bbox_for_labels = BBox(
            min_lon=labels[RequiredColumns.LON].min(),
            min_lat=labels[RequiredColumns.LAT].min(),
            max_lon=labels[RequiredColumns.LON].max(),
            max_lat=labels[RequiredColumns.LAT].max(),
        )
        # Get all tif paths and bboxes
        path_to_bbox = {
            p: bbox
            for p, bbox in cls.generate_bbox_from_paths(EO_FILEPATH).items()
            if bbox_for_labels.contains_bbox(bbox)
        }

        # Match labels to tif files
        # Faster than going through bboxes
        with tqdm(total=len(labels), desc="Matching labels to tif paths") as pbar:
            tif_paths = np.vectorize(cls.get_tif_paths, otypes=[np.ndarray])(
                path_to_bbox,
                labels[RequiredColumns.LAT],
                labels[RequiredColumns.LON],
                labels[RequiredColumns.EXPORT_END_DATE],
                pbar,
            )
        return tif_paths

    def create_h5_dataset(self) -> None:

        old_normalizing_dict: Optional[Tuple[int, Optional[Dict[str, np.ndarray]]]] = None
        # check for an already existing normalizing dict
        if (FEATURES_FILEPATH / "normalizing_dict.h5").exists():
            old_nd = load_normalizing_dict(FEATURES_FILEPATH / "normalizing_dict.hf")
            num_existing_files = len(list(ARRAYS_FILEPATH.glob("*")))
            old_normalizing_dict = (num_existing_files, old_nd)

        labels_with_no_features = self.labels[~self.labels[EngColumns.EXISTS]].copy()
        labels_with_no_features[EngColumns.TIF_FILEPATHS] = self.match_labels_to_tifs(
            labels_with_no_features
        )
        tifs_found = labels_with_no_features[EngColumns.TIF_FILEPATHS].str.len() > 0
        labels_with_tifs_but_no_features = labels_with_no_features.loc[tifs_found]

        skipped_files: int = 0
        num_new_files: int = 0
        for _, row in tqdm(labels_with_tifs_but_no_features.iterrows()):
            instance = self.process_single_file(row)
            if instance is not None:
                filename = (
                    f"lat={instance.label_lat}_lon={instance.label_lon}_year={instance.year}.h5"
                )
                hf = h5py.File(ARRAYS_FILEPATH / filename, "w")
                hf.create_dataset("array", data=instance.array)

                for key, val in instance.attrs.items():
                    hf.attrs[key] = val
                hf.close()

                num_new_files += 1
            else:
                skipped_files += 1

        print(f"Wrote {num_new_files} files, skipped {skipped_files} files")

        normalizing_dict = self.calculate_normalizing_dict()

        if old_normalizing_dict is not None:
            normalizing_dicts = [old_normalizing_dict, (num_new_files, normalizing_dict)]
            normalizing_dict = self.adjust_normalizing_dict(normalizing_dicts)
        if normalizing_dict is not None:
            save_path = FEATURES_FILEPATH / "normalizing_dict.h5"
            hf = h5py.File(save_path, "w")
            for key, val in normalizing_dict.items():
                hf.create_dataset(key, data=val)
            hf.close()
        else:
            print("No normalizing dict calculated!")<|MERGE_RESOLUTION|>--- conflicted
+++ resolved
@@ -14,16 +14,10 @@
 
 from sklearn.metrics import roc_auc_score, f1_score
 
-<<<<<<< HEAD
-from cropharvest.bands import STATIC_BANDS, DYNAMIC_BANDS
 from cropharvest.columns import RequiredColumns, NullableColumns, EngColumns
+from cropharvest.bands import STATIC_BANDS, DYNAMIC_BANDS, BANDS, RAW_BANDS, REMOVED_BANDS
 from cropharvest.boundingbox import BBox
-from cropharvest.config import (
-=======
-from cropharvest.bands import STATIC_BANDS, DYNAMIC_BANDS, BANDS, RAW_BANDS, REMOVED_BANDS
-from cropharvest.columns import RequiredColumns, NullableColumns
 from .config import (
->>>>>>> 549181d1
     EXPORT_END_DAY,
     EXPORT_END_MONTH,
     LABELS_FILENAME,
@@ -178,21 +172,7 @@
 
 
 class Engineer:
-<<<<<<< HEAD
     def __init__(self) -> None:
-=======
-    """
-    This engineer creates features with BANDS defined in bands.py.
-    If the engineer changes, the bands there will need to change as
-    well.
-    """
-
-    def __init__(self, data_folder: Path = DATAFOLDER_PATH) -> None:
-        self.data_folder = data_folder
-        self.eo_files = data_folder / "eo_data"
-        self.test_eo_files = data_folder / "test_eo_data"
->>>>>>> 549181d1
-
         self.labels = self.load_labels()
         FEATURES_FILEPATH.mkdir(exist_ok=True)
         ARRAYS_FILEPATH.mkdir(exist_ok=True)
